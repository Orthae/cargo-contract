// Copyright 2018-2023 Parity Technologies (UK) Ltd.
// This file is part of cargo-contract.
//
// cargo-contract is free software: you can redistribute it and/or modify
// it under the terms of the GNU General Public License as published by
// the Free Software Foundation, either version 3 of the License, or
// (at your option) any later version.
//
// cargo-contract is distributed in the hope that it will be useful,
// but WITHOUT ANY WARRANTY; without even the implied warranty of
// MERCHANTABILITY or FITNESS FOR A PARTICULAR PURPOSE.  See the
// GNU General Public License for more details.
//
// You should have received a copy of the GNU General Public License
// along with cargo-contract.  If not, see <http://www.gnu.org/licenses/>.

use super::{
    account_id,
    events::DisplayEvents,
    pallet_contracts_primitives::ContractExecResult,
    state,
    state_call,
    submit_extrinsic,
    BalanceVariant,
    ContractMessageTranscoder,
    ErrorVariant,
    Missing,
    TokenMetadata,
};
use crate::{
    check_env_types,
    extrinsic_calls::Call,
    extrinsic_opts::ExtrinsicOpts,
};

use anyhow::{
    anyhow,
    Result,
};
<<<<<<< HEAD
use ink_env::Environment;
use pallet_contracts_primitives::ContractExecResult;
=======
>>>>>>> 37f12c82
use scale::Encode;
use sp_weights::Weight;
use subxt_signer::sr25519::Keypair;

use core::marker::PhantomData;
use std::str::FromStr;
use subxt::{
    backend::{
        legacy::LegacyRpcMethods,
        rpc::RpcClient,
    },
    ext::{
        scale_decode::IntoVisitor,
        scale_encode::EncodeAsType,
    },
    Config,
    OnlineClient,
};

pub struct CallOpts<C: Config, E: Environment> {
    contract: Option<C::AccountId>,
    message: String,
    args: Vec<String>,
    extrinsic_opts: ExtrinsicOpts<E>,
    gas_limit: Option<u64>,
    proof_size: Option<u64>,
    value: BalanceVariant<E::Balance>,
}

/// A builder for the call command.
pub struct CallCommandBuilder<C: Config, E: Environment, Message, ExtrinsicOptions> {
    opts: CallOpts<C, E>,
    marker: PhantomData<fn() -> (Message, ExtrinsicOptions)>,
}

impl<C: Config, E: Environment> Default
    for CallCommandBuilder<
        C,
        E,
        Missing<state::Message>,
        Missing<state::ExtrinsicOptions>,
    >
where
    E::Balance: FromStr + From<u128>,
{
    fn default() -> Self {
        Self::new()
    }
}

impl<C: Config, E: Environment, T> CallCommandBuilder<C, E, Missing<state::Message>, T>
where
    E::Balance: FromStr + From<u128>,
{
    /// Returns a clean builder for [`CallExec`].
    pub fn new(
    ) -> CallCommandBuilder<C, E, Missing<state::Message>, Missing<state::ExtrinsicOptions>>
    {
        CallCommandBuilder {
            opts: CallOpts {
                contract: None,
                message: String::new(),
                args: Vec::new(),
                extrinsic_opts: ExtrinsicOpts::default(),
                gas_limit: None,
                proof_size: None,
                value: "0".parse().unwrap(),
            },
            marker: PhantomData,
        }
    }

    /// Sets the name of the contract message to call.
    pub fn message<M: Into<String>>(
        self,
        message: M,
    ) -> CallCommandBuilder<C, E, state::Message, T> {
        CallCommandBuilder {
            opts: CallOpts {
                message: message.into(),
                ..self.opts
            },
            marker: PhantomData,
        }
    }
}

impl<C: Config, E: Environment, M>
    CallCommandBuilder<C, E, M, Missing<state::ExtrinsicOptions>>
{
    /// Sets the extrinsic operation.
    pub fn extrinsic_opts(
        self,
        extrinsic_opts: ExtrinsicOpts<E>,
    ) -> CallCommandBuilder<C, E, M, state::ExtrinsicOptions> {
        CallCommandBuilder {
            opts: CallOpts {
                extrinsic_opts,
                ..self.opts
            },
            marker: PhantomData,
        }
    }
}

impl<C: Config, E: Environment, M, X> CallCommandBuilder<C, E, M, X> {
    /// Sets the the address of the the contract to call.
    pub fn contract(self, contract: C::AccountId) -> Self {
        let mut this = self;
        this.opts.contract = Some(contract);
        this
    }

    /// Sets the arguments of the contract message to call.
    pub fn args<T: ToString>(self, args: Vec<T>) -> Self {
        let mut this = self;
        this.opts.args = args.into_iter().map(|arg| arg.to_string()).collect();
        this
    }

    /// Sets the maximum amount of gas to be used for this command.
    pub fn gas_limit(self, gas_limit: Option<u64>) -> Self {
        let mut this = self;
        this.opts.gas_limit = gas_limit;
        this
    }

    /// Sets the maximum proof size for this call.
    pub fn proof_size(self, proof_size: Option<u64>) -> Self {
        let mut this = self;
        this.opts.proof_size = proof_size;
        this
    }

    /// Sets the value to be transferred as part of the call.
    pub fn value(self, value: BalanceVariant<E::Balance>) -> Self {
        let mut this = self;
        this.opts.value = value;
        this
    }
}

impl<C: Config, E: Environment>
    CallCommandBuilder<C, E, state::Message, state::ExtrinsicOptions>
where
    C::AccountId: IntoVisitor,
    E::Balance: From<u128>,
{
    /// Preprocesses contract artifacts and options for subsequent contract calls.
    ///
    /// This function prepares the necessary data for making a contract call based on the
    /// provided contract artifacts, message, arguments, and options. It ensures that the
    /// required contract code and message data are available, sets up the client, signer,
    /// and other relevant parameters, preparing for the contract call operation.
    ///
    /// Returns the `CallExec` containing the preprocessed data for the contract call,
    /// or an error in case of failure.
    pub async fn done(self) -> Result<CallExec<C, E>> {
        let artifacts = self.opts.extrinsic_opts.contract_artifacts()?;
        let transcoder = artifacts.contract_transcoder()?;

        let call_data = transcoder.encode(&self.opts.message, &self.opts.args)?;
        tracing::debug!("Message data: {:?}", hex::encode(&call_data));

        let signer = self.opts.extrinsic_opts.signer()?;

        let url = self.opts.extrinsic_opts.url();
        let rpc = RpcClient::from_url(&url).await?;
        let client = OnlineClient::from_rpc_client(rpc.clone()).await?;
        let rpc = LegacyRpcMethods::new(rpc);
        check_env_types(&client, &transcoder, self.opts.extrinsic_opts.verbosity())?;

        let token_metadata = TokenMetadata::query(&rpc).await?;
        let contract = self
            .opts
            .contract
            .ok_or(anyhow!("Contract address not set"))?;

        Ok(CallExec {
            contract,
            message: self.opts.message.clone(),
            args: self.opts.args.clone(),
            opts: self.opts.extrinsic_opts.clone(),
            gas_limit: self.opts.gas_limit,
            proof_size: self.opts.proof_size,
            value: self.opts.value.clone(),
            rpc,
            client,
            transcoder,
            call_data,
            signer,
            token_metadata,
        })
    }
}

pub struct CallExec<C: Config, E: Environment>
where
    E::Balance: From<u128>,
{
    contract: C::AccountId,
    message: String,
    args: Vec<String>,
    opts: ExtrinsicOpts<E>,
    gas_limit: Option<u64>,
    proof_size: Option<u64>,
    value: BalanceVariant<E::Balance>,
    rpc: LegacyRpcMethods<C>,
    client: OnlineClient<C>,
    transcoder: ContractMessageTranscoder,
    call_data: Vec<u8>,
    signer: Keypair,
    token_metadata: TokenMetadata,
}

impl<C: Config, E: Environment> CallExec<C, E>
where
    C::Signature: From<subxt_signer::sr25519::Signature>,
    <C::ExtrinsicParams as subxt::config::ExtrinsicParams<C>>::OtherParams: Default,
    C::Address: From<subxt_signer::sr25519::PublicKey>,
    C::AccountId: From<subxt_signer::sr25519::PublicKey> + EncodeAsType + IntoVisitor,
    E::Balance: From<u128>,
{
    /// Simulates a contract call without modifying the blockchain.
    ///
    /// This function performs a dry run simulation of a contract call, capturing
    /// essential information such as the contract address, gas consumption, and
    /// storage deposit. The simulation is executed without actually executing the
    /// call on the blockchain.
    ///
    /// Returns the dry run simulation result of type [`ContractExecResult`], which
    /// includes information about the simulated call, or an error in case of failure.
    pub async fn call_dry_run(&self) -> Result<ContractExecResult<E::Balance, ()>> {
        let storage_deposit_limit = self
            .opts
            .storage_deposit_limit_balance(&self.token_metadata)?;
        let call_request = CallRequest {
            origin: account_id::<C>(&self.signer),
            dest: self.contract.clone(),
            value: self.value.denominate_balance(&self.token_metadata)?,
            gas_limit: None,
            storage_deposit_limit,
            input_data: self.call_data.clone(),
        };
        state_call(&self.rpc, "ContractsApi_call", call_request).await
    }

    /// Calls a contract on the blockchain with a specified gas limit.
    ///
    /// This function facilitates the process of invoking a contract, specifying the gas
    /// limit for the operation. It interacts with the blockchain's runtime API to
    /// execute the contract call and provides the resulting events from the call.
    ///
    /// Returns the events generated from the contract call, or an error in case of
    /// failure.
    pub async fn call(
        &self,
        gas_limit: Option<Weight>,
    ) -> Result<DisplayEvents, ErrorVariant> {
        if !self
            .transcoder()
            .metadata()
            .spec()
            .messages()
            .iter()
            .find(|msg| msg.label() == &self.message)
            .expect("message exist after calling CallExec::done()")
            .mutates()
        {
            let inner = anyhow!(
                "Tried to execute a call on the immutable contract message '{}'. Please do a dry-run instead.",
                &self.message
            );
            return Err(inner.into())
        }

        // use user specified values where provided, otherwise estimate
        let gas_limit = match gas_limit {
            Some(gas_limit) => gas_limit,
            None => self.estimate_gas().await?,
        };
        tracing::debug!("calling contract {:?}", self.contract);
        let storage_deposit_limit = self
            .opts
            .storage_deposit_limit_balance(&self.token_metadata)?;

        let call = Call::new(
            self.contract.clone().into(),
            self.value.denominate_balance(&self.token_metadata)?,
            gas_limit,
            storage_deposit_limit,
            self.call_data.clone(),
        )
        .build();

        let result =
            submit_extrinsic(&self.client, &self.rpc, &call, &self.signer).await?;

        let display_events = DisplayEvents::from_events::<C, E>(
            &result,
            Some(&self.transcoder),
            &self.client.metadata(),
        )?;

        Ok(display_events)
    }

    /// Estimates the gas required for a contract call without modifying the blockchain.
    ///
    /// This function provides a gas estimation for contract calls, considering the
    /// user-specified values or using estimates based on a dry run. The estimated gas
    /// weight is returned, or an error is reported if the estimation fails.
    ///
    /// Returns the estimated gas weight of type [`Weight`] for contract calls, or an
    /// error.
    pub async fn estimate_gas(&self) -> Result<Weight> {
        match (self.gas_limit, self.proof_size) {
            (Some(ref_time), Some(proof_size)) => {
                Ok(Weight::from_parts(ref_time, proof_size))
            }
            _ => {
                let call_result = self.call_dry_run().await?;
                match call_result.result {
                    Ok(_) => {
                        // use user specified values where provided, otherwise use the
                        // estimates
                        let ref_time = self
                            .gas_limit
                            .unwrap_or_else(|| call_result.gas_required.ref_time());
                        let proof_size = self
                            .proof_size
                            .unwrap_or_else(|| call_result.gas_required.proof_size());
                        Ok(Weight::from_parts(ref_time, proof_size))
                    }
                    Err(ref err) => {
                        let object = ErrorVariant::from_dispatch_error(
                            err,
                            &self.client.metadata(),
                        )?;
                        Err(anyhow!("Pre-submission dry-run failed. Error: {}", object))
                    }
                }
            }
        }
    }

    /// Returns the address of the the contract to call.
    pub fn contract(&self) -> &C::AccountId {
        &self.contract
    }

    /// Returns the name of the contract message to call.
    pub fn message(&self) -> &str {
        &self.message
    }

    /// Returns the arguments of the contract message to call.
    pub fn args(&self) -> &Vec<String> {
        &self.args
    }

    /// Returns the extrinsic options.
    pub fn opts(&self) -> &ExtrinsicOpts<E> {
        &self.opts
    }

    /// Returns the maximum amount of gas to be used for this command.
    pub fn gas_limit(&self) -> Option<u64> {
        self.gas_limit
    }

    /// Returns the maximum proof size for this call.
    pub fn proof_size(&self) -> Option<u64> {
        self.proof_size
    }

    /// Returns the value to be transferred as part of the call.
    pub fn value(&self) -> &BalanceVariant<E::Balance> {
        &self.value
    }

    /// Returns the client.
    pub fn client(&self) -> &OnlineClient<C> {
        &self.client
    }

    /// Returns the contract message transcoder.
    pub fn transcoder(&self) -> &ContractMessageTranscoder {
        &self.transcoder
    }

    /// Returns the call data.
    pub fn call_data(&self) -> &Vec<u8> {
        &self.call_data
    }

    /// Returns the signer.
    pub fn signer(&self) -> &Keypair {
        &self.signer
    }

    /// Returns the token metadata.
    pub fn token_metadata(&self) -> &TokenMetadata {
        &self.token_metadata
    }
}

/// A struct that encodes RPC parameters required for a call to a smart contract.
///
/// Copied from `pallet-contracts-rpc-runtime-api`.
#[derive(Encode)]
struct CallRequest<AccountId, Balance> {
    origin: AccountId,
    dest: AccountId,
    value: Balance,
    gas_limit: Option<Weight>,
    storage_deposit_limit: Option<Balance>,
    input_data: Vec<u8>,
}<|MERGE_RESOLUTION|>--- conflicted
+++ resolved
@@ -37,11 +37,7 @@
     anyhow,
     Result,
 };
-<<<<<<< HEAD
 use ink_env::Environment;
-use pallet_contracts_primitives::ContractExecResult;
-=======
->>>>>>> 37f12c82
 use scale::Encode;
 use sp_weights::Weight;
 use subxt_signer::sr25519::Keypair;
