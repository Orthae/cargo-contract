// Copyright 2018-2023 Parity Technologies (UK) Ltd.
// This file is part of cargo-contract.
//
// cargo-contract is free software: you can redistribute it and/or modify
// it under the terms of the GNU General Public License as published by
// the Free Software Foundation, either version 3 of the License, or
// (at your option) any later version.
//
// cargo-contract is distributed in the hope that it will be useful,
// but WITHOUT ANY WARRANTY; without even the implied warranty of
// MERCHANTABILITY or FITNESS FOR A PARTICULAR PURPOSE.  See the
// GNU General Public License for more details.
//
// You should have received a copy of the GNU General Public License
// along with cargo-contract.  If not, see <http://www.gnu.org/licenses/>.

use core::marker::PhantomData;

<<<<<<< HEAD
use ink_env::Environment;
=======
use contract_build::Verbosity;
>>>>>>> 37f12c82
use subxt_signer::{
    sr25519::Keypair,
    SecretUri,
};
use url::Url;

use anyhow::{
    Ok,
    Result,
};

use crate::{
    url_to_string,
    BalanceVariant,
    ContractArtifacts,
    TokenMetadata,
};
use std::{
    option::Option,
    path::PathBuf,
};

/// Arguments required for creating and sending an extrinsic to a substrate node.
#[derive(Clone, Debug)]
pub struct ExtrinsicOpts<E: Environment> {
    file: Option<PathBuf>,
    manifest_path: Option<PathBuf>,
    url: url::Url,
    suri: String,
<<<<<<< HEAD
    storage_deposit_limit: Option<BalanceVariant<E::Balance>>,
=======
    storage_deposit_limit: Option<BalanceVariant>,
    verbosity: Verbosity,
>>>>>>> 37f12c82
}

/// Type state for the extrinsics' commands to tell that some mandatory state has not yet
/// been set yet or to fail upon setting the same state multiple times.
pub struct Missing<S>(PhantomData<fn() -> S>);

pub mod state {
    //! Type states that tell what state of the commands has not
    //! yet been set properly for a valid construction.

    /// Type state for the Secret key URI.
    pub struct Suri;
    /// Type state for extrinsic options.
    pub struct ExtrinsicOptions;
    /// Type state for the name of the contract message to call.
    pub struct Message;
}

/// A builder for extrinsic options.
pub struct ExtrinsicOptsBuilder<E: Environment, Suri> {
    opts: ExtrinsicOpts<E>,
    marker: PhantomData<fn() -> Suri>,
}

impl<E: Environment> ExtrinsicOptsBuilder<E, Missing<state::Suri>>
where
    E::Balance: From<u128>,
{
    /// Returns a clean builder for `ExtrinsicOpts`.
    pub fn new() -> ExtrinsicOptsBuilder<E, Missing<state::Suri>> {
        ExtrinsicOptsBuilder {
            opts: ExtrinsicOpts::default(),
            marker: PhantomData,
        }
    }

    /// Sets the secret key URI for the account deploying the contract.
    pub fn suri<T: Into<String>>(self, suri: T) -> ExtrinsicOptsBuilder<E, state::Suri> {
        ExtrinsicOptsBuilder {
            opts: ExtrinsicOpts {
                suri: suri.into(),
                ..self.opts
            },
            marker: PhantomData,
        }
    }
}

impl<E: Environment> Default for ExtrinsicOptsBuilder<E, Missing<state::Suri>>
where
    E::Balance: From<u128>,
{
    fn default() -> Self {
        Self::new()
    }
}

impl<E: Environment, S> ExtrinsicOptsBuilder<E, S> {
    /// Sets the path to the contract build artifact file.
    pub fn file<T: Into<PathBuf>>(self, file: Option<T>) -> Self {
        let mut this = self;
        this.opts.file = file.map(|f| f.into());
        this
    }

    /// Sets the path to the Cargo.toml of the contract.
    pub fn manifest_path<T: Into<PathBuf>>(self, manifest_path: Option<T>) -> Self {
        let mut this = self;
        this.opts.manifest_path = manifest_path.map(|f| f.into());
        this
    }

    /// Sets the websockets url of a substrate node.
    pub fn url<T: Into<Url>>(self, url: T) -> Self {
        let mut this = self;
        this.opts.url = url.into();
        this
    }

    /// Sets the maximum amount of balance that can be charged from the caller to pay for
    /// storage.
    pub fn storage_deposit_limit(
        self,
        storage_deposit_limit: Option<BalanceVariant<E::Balance>>,
    ) -> Self {
        let mut this = self;
        this.opts.storage_deposit_limit = storage_deposit_limit;
        this
    }

    /// Set the verbosity level.
    pub fn verbosity(self, verbosity: Verbosity) -> Self {
        let mut this = self;
        this.opts.verbosity = verbosity;
        this
    }
}

impl<E: Environment> ExtrinsicOptsBuilder<E, state::Suri>
where
    E::Balance: From<u128>,
{
    /// Finishes construction of the extrinsic options.
    pub fn done(self) -> ExtrinsicOpts<E> {
        self.opts
    }
}

#[allow(clippy::new_ret_no_self)]
impl<E: Environment> ExtrinsicOpts<E>
where
    E::Balance: From<u128>,
{
    /// Returns a clean builder for [`ExtrinsicOpts`].
    pub fn new() -> ExtrinsicOptsBuilder<E, Missing<state::Suri>> {
        ExtrinsicOptsBuilder {
            opts: Self {
                file: None,
                manifest_path: None,
                url: url::Url::parse("ws://localhost:9944").unwrap(),
                suri: String::new(),
                storage_deposit_limit: None,
                verbosity: Verbosity::Default,
            },
            marker: PhantomData,
        }
    }

    /// Load contract artifacts.
    pub fn contract_artifacts(&self) -> Result<ContractArtifacts> {
        ContractArtifacts::from_manifest_or_file(
            self.manifest_path.as_ref(),
            self.file.as_ref(),
        )
    }

    /// Returns the signer for contract extrinsics.
    pub fn signer(&self) -> Result<Keypair> {
        let uri = <SecretUri as std::str::FromStr>::from_str(&self.suri)?;
        let keypair = Keypair::from_uri(&uri)?;
        Ok(keypair)
    }

    /// Return the file path of the contract artifact.
    pub fn file(&self) -> Option<&PathBuf> {
        self.file.as_ref()
    }

    /// Return the path to the `Cargo.toml` of the contract.
    pub fn manifest_path(&self) -> Option<&PathBuf> {
        self.manifest_path.as_ref()
    }

    /// Return the URL of the substrate node.
    pub fn url(&self) -> String {
        url_to_string(&self.url)
    }

    /// Return the secret URI of the signer.
    pub fn suri(&self) -> &str {
        &self.suri
    }

    /// Return the storage deposit limit.
    pub fn storage_deposit_limit(&self) -> Option<&BalanceVariant<E::Balance>> {
        self.storage_deposit_limit.as_ref()
    }

    /// Get the storage deposit limit converted to balance for passing to extrinsics.
    pub fn storage_deposit_limit_balance(
        &self,
        token_metadata: &TokenMetadata,
    ) -> Result<Option<E::Balance>> {
        Ok(self
            .storage_deposit_limit
            .as_ref()
            .map(|bv| bv.denominate_balance(token_metadata))
            .transpose()?)
    }

    /// Verbosity for message reporting.
    pub fn verbosity(&self) -> &Verbosity {
        &self.verbosity
    }
}

impl<E: Environment> Default for ExtrinsicOpts<E>
where
    E::Balance: From<u128>,
{
    fn default() -> Self {
        ExtrinsicOpts::new().suri("Alice".to_string()).done()
    }
}<|MERGE_RESOLUTION|>--- conflicted
+++ resolved
@@ -16,11 +16,8 @@
 
 use core::marker::PhantomData;
 
-<<<<<<< HEAD
 use ink_env::Environment;
-=======
 use contract_build::Verbosity;
->>>>>>> 37f12c82
 use subxt_signer::{
     sr25519::Keypair,
     SecretUri,
@@ -50,12 +47,8 @@
     manifest_path: Option<PathBuf>,
     url: url::Url,
     suri: String,
-<<<<<<< HEAD
     storage_deposit_limit: Option<BalanceVariant<E::Balance>>,
-=======
-    storage_deposit_limit: Option<BalanceVariant>,
     verbosity: Verbosity,
->>>>>>> 37f12c82
 }
 
 /// Type state for the extrinsics' commands to tell that some mandatory state has not yet
