// Copyright 2018-2023 Parity Technologies (UK) Ltd.
// This file is part of cargo-contract.
//
// cargo-contract is free software: you can redistribute it and/or modify
// it under the terms of the GNU General Public License as published by
// the Free Software Foundation, either version 3 of the License, or
// (at your option) any later version.
//
// cargo-contract is distributed in the hope that it will be useful,
// but WITHOUT ANY WARRANTY; without even the implied warranty of
// MERCHANTABILITY or FITNESS FOR A PARTICULAR PURPOSE.  See the
// GNU General Public License for more details.
//
// You should have received a copy of the GNU General Public License
// along with cargo-contract.  If not, see <http://www.gnu.org/licenses/>.

use anyhow::{
    anyhow,
    Result,
};
use contract_transcode::{
    ContractMessageTranscoder,
    Value,
};
use ink_env::Environment;
use ink_metadata::layout::{
    Layout,
    StructLayout,
};
use itertools::Itertools;
use scale::{
    Decode,
    Encode,
};
use scale_info::{
    form::PortableForm,
    Type,
};
use serde::{
    Serialize,
    Serializer,
};
use sp_core::{
    hexdisplay::AsBytesRef,
    storage::ChildInfo,
};
use std::{
    collections::BTreeMap,
    fmt,
    fmt::{
        Display,
        Formatter,
    },
    marker::PhantomData,
};
use subxt::{
    backend::{
        legacy::{
            rpc_methods::Bytes,
            LegacyRpcMethods,
        },
        rpc::{
            rpc_params,
            RpcClient,
        },
    },
    error::DecodeError,
    ext::scale_decode::{
        IntoVisitor,
        Visitor,
    },
    Config,
    OnlineClient,
};

use super::{
    fetch_contract_info,
    url_to_string,
    ContractInfo,
    TrieId,
};

pub struct ContractStorage<C: Config, E: Environment> {
    rpc: ContractStorageRpc<C>,
    _phantom: PhantomData<fn() -> E>,
}

impl<C: Config, E: Environment> ContractStorage<C, E>
where
    C::AccountId: AsRef<[u8]> + Display + IntoVisitor,
    C::Hash: IntoVisitor,
    DecodeError: From<<<C::AccountId as IntoVisitor>::Visitor as Visitor>::Error>,
    E::Balance: IntoVisitor + Serialize,
{
    pub fn new(rpc: ContractStorageRpc<C>) -> Self {
        Self {
            rpc,
            _phantom: Default::default(),
        }
    }

    /// Load the raw key/value storage for a given contract.
    pub async fn load_contract_storage_data(
        &self,
        contract_account: &C::AccountId,
    ) -> Result<ContractStorageData> {
        let contract_info = self.rpc.fetch_contract_info::<E>(contract_account).await?;
        let trie_id = contract_info.trie_id();

        let mut storage_keys = Vec::new();
        let mut storage_values = Vec::new();
        const KEYS_COUNT: u32 = 1000;
        loop {
            let mut keys = self
                .rpc
                .fetch_storage_keys_paged(
                    trie_id,
                    None,
                    KEYS_COUNT,
                    storage_keys.last().map(|k: &Bytes| k.as_bytes_ref()),
                    None,
                )
                .await?;
            let keys_count = keys.len();
            let mut values = self.rpc.fetch_storage_entries(trie_id, &keys, None).await?;
            assert_eq!(
                keys_count,
                values.len(),
                "storage keys and values must be the same length"
            );
            storage_keys.append(&mut keys);
            storage_values.append(&mut values);

            if (keys_count as u32) < KEYS_COUNT {
                break
            }
        }

        let storage = storage_keys
            .into_iter()
            .zip(storage_values.into_iter())
            .filter_map(|(key, value)| value.map(|v| (key, v)))
            .collect();

        let contract_storage = ContractStorageData(storage);
        Ok(contract_storage)
    }

    pub async fn load_contract_storage_with_layout(
        &self,
        contract_account: &C::AccountId,
        decoder: &ContractMessageTranscoder,
    ) -> Result<ContractStorageLayout> {
        let data = self.load_contract_storage_data(contract_account).await?;
        ContractStorageLayout::new(data, decoder)
    }
}

/// Represents the raw key/value storage for the contract.
#[derive(Serialize, Debug)]
pub struct ContractStorageData(BTreeMap<Bytes, Bytes>);

impl ContractStorageData {
    /// Create a representation of raw contract storage
    pub fn new(data: BTreeMap<Bytes, Bytes>) -> Self {
        Self(data)
    }
}

/// Represents the RootLayout storage entry for the contract.
#[derive(Serialize, Debug)]
pub struct RootKeyEntry {
    #[serde(serialize_with = "RootKeyEntry::key_as_hex")]
    pub root_key: u32,
    pub path: Vec<String>,
    pub type_id: u32,
}

impl RootKeyEntry {
    fn key_as_hex<S>(key: &u32, serializer: S) -> Result<S::Ok, S::Error>
    where
        S: Serializer,
    {
        serializer.serialize_str(format!("0x{}", hex::encode(key.encode())).as_str())
    }
}

#[derive(Serialize, Debug)]
pub struct Mapping {
    #[serde(flatten)]
    root: RootKeyEntry,
    map: Vec<(Value, Value)>,
}

impl Mapping {
    // Create new `Mapping`.
    pub fn new(root: RootKeyEntry, value: Vec<(Value, Value)>) -> Mapping {
        Mapping { root, map: value }
    }

    /// Return the root key entry of the `Mapping`.
    pub fn root(&self) -> &RootKeyEntry {
        &self.root
    }

    /// Iterate all key-value pairs.
<<<<<<< HEAD
    pub fn iter(&self) -> impl Iterator<Item = &(Value, Value)> {
=======
    pub fn iter(&self) -> impl DoubleEndedIterator<Item = &(Value, Value)> {
>>>>>>> bb80fc2c
        self.map.iter()
    }
}

impl Display for Mapping {
    fn fmt(&self, f: &mut Formatter<'_>) -> fmt::Result {
        let len = self.map.len();
        for (i, e) in self.map.iter().enumerate() {
            write!(f, "Mapping {{ {} => {} }}", e.0, e.1)?;
            if i + 1 < len {
                writeln!(f)?;
            }
        }
        Ok(())
    }
}

#[derive(Serialize, Debug)]
pub struct Lazy {
    #[serde(flatten)]
    root: RootKeyEntry,
    value: Value,
}

impl Lazy {
    /// Create new `Lazy`
    pub fn new(root: RootKeyEntry, value: Value) -> Lazy {
        Lazy { root, value }
    }

    /// Return the root key entry of the `Lazy`.
    pub fn root(&self) -> &RootKeyEntry {
        &self.root
    }

    /// Return the Lazy value.
    pub fn value(&self) -> &Value {
        &self.value
    }
}

impl Display for Lazy {
    fn fmt(&self, f: &mut Formatter<'_>) -> fmt::Result {
        write!(f, "Lazy {{ {} }}", self.value)
    }
}

#[derive(Serialize, Debug)]
pub struct StorageVec {
    #[serde(flatten)]
    root: RootKeyEntry,
    len: u32,
    vec: Vec<Value>,
}

impl StorageVec {
    /// Create new `StorageVec`.
    pub fn new(root: RootKeyEntry, len: u32, value: Vec<Value>) -> StorageVec {
        StorageVec {
            root,
            len,
            vec: value,
        }
    }

    /// Return the root key entry of the `StorageVec`.
    pub fn root(&self) -> &RootKeyEntry {
        &self.root
    }

    // Return the len of the `StorageVec`.
    pub fn len(&self) -> u32 {
        self.len
    }

    /// Return the iterator over the `StorageVec` values.
    pub fn values(&self) -> impl Iterator<Item = &Value> {
        self.vec.iter()
    }
}

impl Display for StorageVec {
    fn fmt(&self, f: &mut Formatter<'_>) -> fmt::Result {
        for (i, v) in self.vec.iter().enumerate() {
            write!(f, "StorageVec [{}] {{ [{}] => {} }}", self.len, i, v)?;
            if i + 1 < self.len as usize {
                writeln!(f)?;
            }
        }
        Ok(())
    }
}

#[derive(Serialize, Debug)]
pub struct Packed {
    #[serde(flatten)]
    root: RootKeyEntry,
    value: Value,
}

impl Packed {
    /// Create new `Packed`.
    pub fn new(root: RootKeyEntry, value: Value) -> Packed {
        Packed { root, value }
    }

    /// Return the root key entry of the `Packed`.
    pub fn root(&self) -> &RootKeyEntry {
        &self.root
    }

    /// Return the Packed value.
    pub fn value(&self) -> &Value {
        &self.value
    }
}

impl Display for Packed {
    fn fmt(&self, f: &mut Formatter<'_>) -> fmt::Result {
        write!(f, "{}", self.value)
    }
}

/// Represents the storage cell value.
#[derive(Serialize, Debug)]
pub enum ContractStorageCell {
    Mapping(Mapping),
    Lazy(Lazy),
    StorageVec(StorageVec),
    Packed(Packed),
}

impl ContractStorageCell {
    fn root(&self) -> &RootKeyEntry {
        match self {
            Self::Mapping(mapping) => mapping.root(),
            Self::Lazy(lazy) => lazy.root(),
            Self::StorageVec(storage_vec) => storage_vec.root(),
            Self::Packed(packed) => packed.root(),
        }
    }

    /// Return the `RootKeyEntry` path as a string.
    pub fn path(&self) -> String {
        self.root().path.join("::")
    }

    /// Return the parent.
    pub fn parent(&self) -> String {
        self.root().path.last().cloned().unwrap_or_default()
    }

    /// Return the root_key as a hex-encoded string.
    pub fn root_key(&self) -> String {
        hex::encode(self.root().root_key.encode())
    }
}

impl Display for ContractStorageCell {
    fn fmt(&self, f: &mut Formatter<'_>) -> fmt::Result {
        match self {
            Self::Mapping(mapping) => mapping.fmt(f),
            Self::Lazy(lazy) => lazy.fmt(f),
            Self::StorageVec(storage_vec) => storage_vec.fmt(f),
            Self::Packed(value) => value.fmt(f),
        }
    }
}

/// Represents storage cells containing values and type information for the contract.
#[derive(Serialize, Debug)]
pub struct ContractStorageLayout {
    cells: Vec<ContractStorageCell>,
}

impl ContractStorageLayout {
    /// Create a representation of contract storage based on raw storage entries and
    /// metadata.
    pub fn new(
        data: ContractStorageData,
        decoder: &ContractMessageTranscoder,
    ) -> Result<Self> {
        let layout = decoder.metadata().layout();
        let registry = decoder.metadata().registry();
        let mut path_stack = vec!["root".to_string()];
        let mut root_key_entries: Vec<RootKeyEntry> = Vec::new();
        Self::collect_root_key_entries(layout, &mut path_stack, &mut root_key_entries);

        let mut cells = data
            .0
            .into_iter()
            .map(|(key, value)| {
                let (root_key, mapping_key) = Self::key_parts(&key);
                (root_key, (mapping_key, value))
            })
            .into_group_map()
            .into_iter()
            .map(|(root_key, mut data)| {
                let root_key_entry = root_key_entries
                    .iter()
                    .find(|e| e.root_key == root_key)
                    .ok_or(anyhow!(
                        "Root key {} not found for the RootLayout",
                        root_key
                    ))?;
                let type_def = registry.resolve(root_key_entry.type_id).ok_or(
                    anyhow!("Type {} not found in the registry", root_key_entry.type_id),
                )?;
                let root = RootKeyEntry {
                    path: root_key_entry.path.clone(),
                    type_id: root_key_entry.type_id,
                    root_key,
                };
                match type_def.path.to_string().as_str() {
                    "ink_storage::lazy::mapping::Mapping" => {
                        let key_type_id = Self::param_type_id(type_def, "K")
                            .ok_or(anyhow!("Param `K` not found in type registry"))?;
                        let value_type_id = Self::param_type_id(type_def, "V")
                            .ok_or(anyhow!("Param `V` not found in type registry"))?;
                        let value = Self::decode_to_mapping(
                            data,
                            key_type_id,
                            value_type_id,
                            decoder,
                        )?;
                        Ok(ContractStorageCell::Mapping(Mapping::new(root, value)))
                    }
                    "ink_storage::lazy::vec::StorageVec" => {
                        // Sort by the key to get the Vec in the right order.
                        data.sort_by(|a, b| a.0.cmp(&b.0));
                        // First item is the `StorageVec` len.
                        let raw_len = data
                            .first()
                            .ok_or(anyhow!("Length of the StorageVec not found"))?
                            .1
                            .clone();
                        let len = u32::decode(&mut raw_len.as_bytes_ref())?;
                        let value_type_id = Self::param_type_id(type_def, "V")
                            .ok_or(anyhow!("Param `V` not found in type registry"))?;
                        let value =
                            Self::decode_to_vec(&data[1..], value_type_id, decoder)?;
                        Ok(ContractStorageCell::StorageVec(StorageVec::new(
                            root, len, value,
                        )))
                    }
                    "ink_storage::lazy::Lazy" => {
                        let value_type_id = Self::param_type_id(type_def, "V")
                            .ok_or(anyhow!("Param `V` not found in type registry"))?;
                        let raw_value =
                            data.first().ok_or(anyhow!("Empty storage cell"))?.1.clone();
                        let value = decoder
                            .decode(value_type_id, &mut raw_value.as_bytes_ref())?;
                        Ok(ContractStorageCell::Lazy(Lazy::new(root, value)))
                    }
                    _ => {
                        let raw_value =
                            data.first().ok_or(anyhow!("Empty storage cell"))?.1.clone();
                        let value = decoder
                            .decode(root.type_id, &mut raw_value.as_bytes_ref())?;
                        Ok(ContractStorageCell::Packed(Packed::new(root, value)))
                    }
                }
            })
            .collect::<Result<Vec<_>>>()?;

        cells.sort_by_key(|k| k.path());

        Ok(Self { cells })
    }

    /// Return the iterator over the storage cells.
    pub fn iter(&self) -> impl Iterator<Item = &ContractStorageCell> {
        self.cells.iter()
    }

    fn decode_to_mapping(
        data: Vec<(Option<Bytes>, Bytes)>,
        key_type_id: u32,
        value_type_id: u32,
        decoder: &ContractMessageTranscoder,
    ) -> Result<Vec<(Value, Value)>> {
        data.into_iter()
            .map(|(k, v)| {
                let k = k.ok_or(anyhow!("The Mapping key is missing in the map"))?;
                let key = decoder.decode(key_type_id, &mut k.as_bytes_ref())?;
                let value = decoder.decode(value_type_id, &mut v.as_bytes_ref())?;
                Ok((key, value))
            })
            .collect()
    }

    fn decode_to_vec(
        data: &[(Option<Bytes>, Bytes)],
        value_type_id: u32,
        decoder: &ContractMessageTranscoder,
    ) -> Result<Vec<Value>> {
        data.iter()
            .map(|(_, v)| {
                let value = decoder.decode(value_type_id, &mut v.as_bytes_ref())?;
                Ok(value)
            })
            .collect()
    }

    fn collect_root_key_entries(
        layout: &Layout<PortableForm>,
        path: &mut Vec<String>,
        entries: &mut Vec<RootKeyEntry>,
    ) {
        match layout {
            Layout::Root(root) => {
                entries.push(RootKeyEntry {
                    root_key: *root.root_key().key(),
                    path: path.clone(),
                    type_id: root.ty().id,
                });
                Self::collect_root_key_entries(root.layout(), path, entries);
            }
            Layout::Struct(struct_layout) => {
                Self::struct_entries(struct_layout, path, entries)
            }
            Layout::Enum(enum_layout) => {
                path.push(enum_layout.name().to_string());
                for (variant, struct_layout) in enum_layout.variants() {
                    path.push(variant.value().to_string());
                    Self::struct_entries(struct_layout, path, entries);
                    path.pop();
                }
                path.pop();
            }
            Layout::Hash(_) => {
                unimplemented!("Layout::Hash is not currently be constructed")
            }
            Layout::Array(_) | Layout::Leaf(_) => {}
        }
    }

    fn struct_entries(
        struct_layout: &StructLayout<PortableForm>,
        path: &mut Vec<String>,
        entries: &mut Vec<RootKeyEntry>,
    ) {
        let struct_label = struct_layout.name().to_string();
        path.push(struct_label);
        for field in struct_layout.fields() {
            path.push(field.name().to_string());
            Self::collect_root_key_entries(field.layout(), path, entries);
            path.pop();
        }
        path.pop();
    }

    /// Split the key up
    ///
    /// 0x6a3fa479de3b1efe271333d8974501c8e7dc23266dd9bfa5543a94aad824cfb29396d200926d28223c57df8954cf0dc16812ea47
    /// |--------------------------------|---------|-------------------------------------------------------------|
    ///       blake2_128 of raw key        root key                         mapping key
    fn key_parts(key: &Bytes) -> (u32, Option<Bytes>) {
        assert!(key.0.len() >= 20, "key must be at least 20 bytes");
        let mut root_key_bytes = [0u8; 4];
        root_key_bytes.copy_from_slice(&key.0[16..20]);

        // keys are SCALE encoded (little endian), so the root key
        let root_key = <u32 as scale::Decode>::decode(&mut &root_key_bytes[..])
            .expect("root key is 4 bytes, it always decodes successfully to a u32; qed");

        let mapping_key = if key.0.len() > 20 {
            Some(Bytes::from(key.0[20..].to_vec()))
        } else {
            None
        };

        (root_key, mapping_key)
    }

    /// Get the type id of the parameter name from the type.
    fn param_type_id(type_def: &Type<PortableForm>, param_name: &str) -> Option<u32> {
        Some(
            type_def
                .type_params
                .iter()
                .find(|&e| e.name == param_name)?
                .ty?
                .id,
        )
    }
}

/// Methods for querying contracts over RPC.
pub struct ContractStorageRpc<C: Config> {
    rpc_client: RpcClient,
    rpc_methods: LegacyRpcMethods<C>,
    client: OnlineClient<C>,
}

impl<C: Config> ContractStorageRpc<C>
where
    C::AccountId: AsRef<[u8]> + Display + IntoVisitor,
    C::Hash: IntoVisitor,
    DecodeError: From<<<C::AccountId as IntoVisitor>::Visitor as Visitor>::Error>,
{
    /// Create a new instance of the ContractsRpc.
    pub async fn new(url: &url::Url) -> Result<Self> {
        let rpc_client = RpcClient::from_url(url_to_string(url)).await?;
        let client = OnlineClient::from_rpc_client(rpc_client.clone()).await?;
        let rpc_methods = LegacyRpcMethods::new(rpc_client.clone());

        Ok(Self {
            rpc_client,
            rpc_methods,
            client,
        })
    }

    /// Fetch the contract info to access the trie id for querying storage.
    pub async fn fetch_contract_info<E: Environment>(
        &self,
        contract: &C::AccountId,
    ) -> Result<ContractInfo<C::Hash, E::Balance>>
    where
        E::Balance: IntoVisitor,
    {
        fetch_contract_info::<C, E>(contract, &self.rpc_methods, &self.client).await
    }

    /// Fetch the contract storage at the given key.
    ///
    /// For more information about how storage keys are calculated see: https://use.ink/datastructures/storage-in-metadata
    pub async fn fetch_contract_storage(
        &self,
        trie_id: &TrieId,
        key: &Bytes,
        block_hash: Option<C::Hash>,
    ) -> Result<Option<Bytes>> {
        let child_storage_key =
            ChildInfo::new_default(trie_id.as_ref()).into_prefixed_storage_key();
        let params = rpc_params![child_storage_key, key, block_hash];
        let data: Option<Bytes> = self
            .rpc_client
            .request("childstate_getStorage", params)
            .await?;
        Ok(data)
    }

    /// Fetch the keys of the contract storage.
    pub async fn fetch_storage_keys_paged(
        &self,
        trie_id: &TrieId,
        prefix: Option<&[u8]>,
        count: u32,
        start_key: Option<&[u8]>,
        block_hash: Option<C::Hash>,
    ) -> Result<Vec<Bytes>> {
        let child_storage_key =
            ChildInfo::new_default(trie_id.as_ref()).into_prefixed_storage_key();
        let prefix_hex = prefix.map(|p| format!("0x{}", hex::encode(p)));
        let start_key_hex = start_key.map(|k| format!("0x{}", hex::encode(k)));
        let params = rpc_params![
            child_storage_key,
            prefix_hex,
            count,
            start_key_hex,
            block_hash
        ];
        let data: Vec<Bytes> = self
            .rpc_client
            .request("childstate_getKeysPaged", params)
            .await?;
        Ok(data)
    }

    /// Fetch the storage values for the given keys.
    pub async fn fetch_storage_entries(
        &self,
        trie_id: &TrieId,
        keys: &[Bytes],
        block_hash: Option<C::Hash>,
    ) -> Result<Vec<Option<Bytes>>> {
        let child_storage_key =
            ChildInfo::new_default(trie_id.as_ref()).into_prefixed_storage_key();
        let params = rpc_params![child_storage_key, keys, block_hash];
        let data: Vec<Option<Bytes>> = self
            .rpc_client
            .request("childstate_getStorageEntries", params)
            .await?;
        Ok(data)
    }
}<|MERGE_RESOLUTION|>--- conflicted
+++ resolved
@@ -204,11 +204,7 @@
     }
 
     /// Iterate all key-value pairs.
-<<<<<<< HEAD
-    pub fn iter(&self) -> impl Iterator<Item = &(Value, Value)> {
-=======
     pub fn iter(&self) -> impl DoubleEndedIterator<Item = &(Value, Value)> {
->>>>>>> bb80fc2c
         self.map.iter()
     }
 }
