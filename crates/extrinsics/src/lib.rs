--- conflicted
+++ resolved
@@ -46,18 +46,11 @@
     backend::legacy::LegacyRpcMethods,
     blocks,
     config,
-    dynamic::DecodedValueThunk,
-    ext::{
-        scale_decode::DecodeAsType,
-        scale_value::Value,
-    },
-    storage::dynamic,
     tx,
     utils::AccountId32,
     Config,
     OnlineClient,
 };
-
 use subxt_signer::sr25519::Keypair;
 
 pub use balance::{
@@ -210,40 +203,6 @@
     Ok(arr.into())
 }
 
-#[derive(DecodeAsType, Debug)]
-#[decode_as_type(crate_path = "subxt::ext::scale_decode")]
-struct AccountData {
-    pub free: Balance,
-    pub reserved: Balance,
-}
-
-/// Return the account data for an account ID.
-async fn get_account_balance(
-    account: &AccountId32,
-    rpc: &LegacyRpcMethods<DefaultConfig>,
-    client: &Client,
-) -> Result<AccountData> {
-    let storage_query =
-        subxt::dynamic::storage("System", "Account", vec![Value::from_bytes(account)]);
-    let best_block = get_best_block(rpc).await?;
-
-    let account = client
-        .storage()
-        .at(best_block)
-        .fetch(&storage_query)
-        .await?
-        .ok_or_else(|| anyhow::anyhow!("Failed to fetch account data"))?;
-
-    #[derive(DecodeAsType, Debug)]
-    #[decode_as_type(crate_path = "subxt::ext::scale_decode")]
-    struct AccountInfo {
-        data: AccountData,
-    }
-
-    let data = account.as_type::<AccountInfo>()?.data;
-    Ok(data)
-}
-
 /// Fetch the hash of the *best* block (included but not guaranteed to be finalized).
 async fn get_best_block(
     rpc: &LegacyRpcMethods<DefaultConfig>,
@@ -253,81 +212,6 @@
         .ok_or(subxt::Error::Other("Best block not found".into()))
 }
 
-<<<<<<< HEAD
-/// Decode the account id from the contract info
-fn get_deposit_account_id(contract_info: &DecodedValueThunk) -> Result<AccountId32> {
-    #[derive(DecodeAsType)]
-    #[decode_as_type(crate_path = "subxt::ext::scale_decode")]
-    struct DepositAccount {
-        deposit_account: AccountId32,
-    }
-
-    let account = contract_info.as_type::<DepositAccount>()?;
-    Ok(account.deposit_account)
-}
-
-/// Fetch the contract info from the storage using the provided client.
-pub async fn fetch_contract_info(
-    contract: &AccountId32,
-    rpc: &LegacyRpcMethods<DefaultConfig>,
-    client: &Client,
-) -> Result<ContractInfo> {
-    let best_block = get_best_block(rpc).await?;
-
-    let contract_info_address = dynamic(
-        "Contracts",
-        "ContractInfoOf",
-        vec![Value::from_bytes(contract)],
-    );
-    let contract_info = client
-        .storage()
-        .at(best_block)
-        .fetch(&contract_info_address)
-        .await?
-        .ok_or_else(|| {
-            anyhow!(
-                "No contract information was found for account id {}",
-                contract
-            )
-        })?;
-    #[derive(DecodeAsType, Debug)]
-    #[decode_as_type(crate_path = "subxt::ext::scale_decode")]
-    pub struct BoundedVec<T>(pub ::std::vec::Vec<T>);
-    #[derive(DecodeAsType, Debug)]
-    #[decode_as_type(crate_path = "subxt::ext::scale_decode")]
-    struct ContractInfoOf {
-        trie_id: BoundedVec<u8>,
-        code_hash: CodeHash,
-        storage_items: u32,
-        storage_item_deposit: Balance,
-    }
-
-    // Pallet-contracts [>=10, <15] store the contract's deposit as a free balance
-    // in a secondary account (deposit account). Other versions store it as
-    // reserved balance on the main contract's account. If the
-    // `deposit_account` field is present in a contract info structure,
-    // the contract's deposit is in this account.
-    let total_balance: Balance = match get_deposit_account_id(&contract_info) {
-        Ok(deposit_account) => {
-            get_account_balance(&deposit_account, rpc, client)
-                .await?
-                .free
-        }
-        Err(_) => get_account_balance(contract, rpc, client).await?.reserved,
-    };
-
-    let info = contract_info.as_type::<ContractInfoOf>()?;
-    Ok(ContractInfo {
-        trie_id: hex::encode(info.trie_id.0),
-        code_hash: info.code_hash,
-        storage_items: info.storage_items,
-        storage_items_deposit: info.storage_item_deposit,
-        storage_total_deposit: total_balance,
-    })
-}
-
-=======
->>>>>>> 23d642ef
 fn check_env_types<T>(
     client: &OnlineClient<T>,
     transcoder: &ContractMessageTranscoder,
@@ -338,112 +222,6 @@
     compare_node_env_with_contract(client.metadata().types(), transcoder.metadata())
 }
 
-<<<<<<< HEAD
-#[derive(serde::Serialize)]
-pub struct ContractInfo {
-    trie_id: String,
-    code_hash: CodeHash,
-    storage_items: u32,
-    storage_items_deposit: Balance,
-    storage_total_deposit: Balance,
-}
-
-impl ContractInfo {
-    /// Convert and return contract info in JSON format.
-    pub fn to_json(&self) -> Result<String> {
-        Ok(serde_json::to_string_pretty(self)?)
-    }
-
-    /// Return the trie_id of the contract.
-    pub fn trie_id(&self) -> &str {
-        &self.trie_id
-    }
-
-    /// Return the code_hash of the contract.
-    pub fn code_hash(&self) -> &CodeHash {
-        &self.code_hash
-    }
-
-    /// Return the number of storage items of the contract.
-    pub fn storage_items(&self) -> u32 {
-        self.storage_items
-    }
-
-    /// Return the storage item deposit of the contract.
-    pub fn storage_items_deposit(&self) -> Balance {
-        self.storage_items_deposit
-    }
-
-    /// Return the storage item deposit of the contract.
-    pub fn storage_total_deposit(&self) -> Balance {
-        self.storage_total_deposit
-    }
-}
-
-/// Fetch the contract wasm code from the storage using the provided client and code hash.
-pub async fn fetch_wasm_code(
-    client: &Client,
-    rpc: &LegacyRpcMethods<DefaultConfig>,
-    hash: &CodeHash,
-) -> Result<Option<Vec<u8>>> {
-    let pristine_code_address = api::storage().contracts().pristine_code(hash);
-    let best_block = get_best_block(rpc).await?;
-
-    let pristine_bytes = client
-        .storage()
-        .at(best_block)
-        .fetch(&pristine_code_address)
-        .await?
-        .map(|v| v.0);
-
-    Ok(pristine_bytes)
-}
-
-/// Parse a contract account address from a storage key. Returns error if a key is
-/// malformated.
-fn parse_contract_account_address(
-    storage_contract_account_key: &[u8],
-    storage_contract_root_key_len: usize,
-) -> Result<AccountId32> {
-    // storage_contract_account_key is a concatenation of contract_info_of root key and
-    // Twox64Concat(AccountId).
-    let mut account = storage_contract_account_key
-        .get(storage_contract_root_key_len + 8..)
-        .ok_or(anyhow!("Unexpected storage key size"))?;
-    AccountId32::decode(&mut account)
-        .map_err(|err| anyhow!("AccountId deserialization error: {}", err))
-}
-
-/// Fetch all contract addresses from the storage using the provided client and count of
-/// requested elements starting from an optional address.
-pub async fn fetch_all_contracts(
-    client: &Client,
-    rpc: &LegacyRpcMethods<DefaultConfig>,
-) -> Result<Vec<AccountId32>> {
-    let root_key = api::storage()
-        .contracts()
-        .contract_info_of_iter()
-        .to_root_bytes();
-
-    let best_block = get_best_block(rpc).await?;
-    let mut keys = client
-        .storage()
-        .at(best_block)
-        .fetch_raw_keys(root_key.clone())
-        .await?;
-
-    let mut contract_accounts = Vec::new();
-    while let Some(result) = keys.next().await {
-        let key = result?;
-        let contract_account = parse_contract_account_address(&key, root_key.len())?;
-        contract_accounts.push(contract_account);
-    }
-
-    Ok(contract_accounts)
-}
-
-=======
->>>>>>> 23d642ef
 // Converts a Url into a String representation without excluding the default port.
 pub fn url_to_string(url: &url::Url) -> String {
     match (url.port(), url.port_or_known_default()) {
@@ -528,70 +306,4 @@
         let url = url::Url::parse("wss://test.io/test/1").unwrap();
         assert_eq!(url_to_string(&url), "wss://test.io:443/test/1");
     }
-
-    #[test]
-    fn deposit_decode_works() {
-        #[subxt::subxt(runtime_metadata_path = "src/runtime_api/metadata_V11.scale")]
-        pub mod api_v11 {}
-
-        use api_v11::runtime_types::{
-            bounded_collections::bounded_vec::BoundedVec,
-            pallet_contracts::storage::{
-                ContractInfo,
-                DepositAccount,
-            },
-        };
-
-        use scale_info::{
-            IntoPortable,
-            Path,
-        };
-        use subxt::metadata::DecodeWithMetadata;
-
-        let metadata_bytes = std::fs::read("src/runtime_api/metadata_V11.scale").unwrap();
-        let metadata =
-            subxt::metadata::types::Metadata::decode(&mut &*metadata_bytes).unwrap();
-
-        let contract_info_path =
-            Path::from_segments(vec!["pallet_contracts", "storage", "ContractInfo"])
-                .unwrap()
-                .into_portable(&mut Default::default());
-
-        let contract_info_type_id = metadata
-            .types()
-            .types
-            .iter()
-            .enumerate()
-            .find_map(|(i, t)| {
-                if t.ty.path == contract_info_path {
-                    Some(i)
-                } else {
-                    None
-                }
-            })
-            .expect("the contract info type must be present in the metadata");
-
-        let contract_info = ContractInfo {
-            trie_id: BoundedVec(vec![]),
-            deposit_account: DepositAccount(AccountId32([7u8; 32])),
-            code_hash: Default::default(),
-            storage_bytes: 1,
-            storage_items: 1,
-            storage_byte_deposit: 1,
-            storage_item_deposit: 1,
-            storage_base_deposit: 1,
-        };
-
-        let contract_info_thunk = DecodedValueThunk::decode_with_metadata(
-            &mut &*contract_info.encode(),
-            contract_info_type_id as u32,
-            &metadata.into(),
-        )
-        .expect("the contract info must be decoded");
-
-        let deposit = get_deposit_account_id(&contract_info_thunk)
-            .expect("the deposit account must be decoded from contract info");
-
-        assert_eq!(deposit, contract_info.deposit_account.0);
-    }
 }