--- conflicted
+++ resolved
@@ -29,10 +29,7 @@
 use crate::{
     anyhow,
     call_with_config,
-<<<<<<< HEAD
-=======
     cmd::prompt_confirm_unverifiable_upload,
->>>>>>> f122900b
     ErrorVariant,
     InstantiateExec,
     Weight,
@@ -66,14 +63,10 @@
     str::FromStr,
 };
 use subxt::{
-<<<<<<< HEAD
-    config::ExtrinsicParams,
-=======
     config::{
         DefaultExtrinsicParams,
         ExtrinsicParams,
     },
->>>>>>> f122900b
     ext::{
         codec::Decode,
         scale_decode::IntoVisitor,
@@ -129,15 +122,11 @@
     }
 
     pub async fn handle(&self) -> Result<(), ErrorVariant> {
-<<<<<<< HEAD
-        call_with_config!(self, run, self.config.as_str())
-=======
         call_with_config!(
             self,
             run,
             self.extrinsic_cli_opts.chain_cli_opts.chain().config()
         )
->>>>>>> f122900b
     }
 
     async fn run<C: Config + Environment + SignerConfig<C>>(
@@ -147,27 +136,17 @@
         <C as SignerConfig<C>>::Signer: subxt::tx::Signer<C> + Clone + FromStr,
         <C as Config>::AccountId: IntoVisitor + FromStr + EncodeAsType + Decode + Display,
         <<C as Config>::AccountId as FromStr>::Err: Display,
-<<<<<<< HEAD
-        C::Balance: From<u128> + Display + Default + FromStr + Serialize + Debug,
-        <C::ExtrinsicParams as ExtrinsicParams<C>>::OtherParams: Default,
-=======
         C::Balance:
             From<u128> + Display + Default + FromStr + Serialize + Debug + EncodeAsType,
         <C::ExtrinsicParams as ExtrinsicParams<C>>::Params:
             From<<DefaultExtrinsicParams<C> as ExtrinsicParams<C>>::Params>,
->>>>>>> f122900b
         <C as Config>::Hash: From<[u8; 32]> + IntoVisitor + EncodeAsType,
     {
         let signer = C::Signer::from_str(&self.extrinsic_cli_opts.suri)
             .map_err(|_| anyhow::anyhow!("Failed to parse suri option"))?;
-<<<<<<< HEAD
-        let token_metadata =
-            TokenMetadata::query::<C>(&self.extrinsic_cli_opts.url).await?;
-=======
         let chain = self.extrinsic_cli_opts.chain_cli_opts.chain();
         let token_metadata = TokenMetadata::query::<C>(&chain.url()).await?;
 
->>>>>>> f122900b
         let storage_deposit_limit = self
             .extrinsic_cli_opts
             .storage_deposit_limit
@@ -182,11 +161,7 @@
         let extrinsic_opts = ExtrinsicOptsBuilder::new(signer)
             .file(self.extrinsic_cli_opts.file.clone())
             .manifest_path(self.extrinsic_cli_opts.manifest_path.clone())
-<<<<<<< HEAD
-            .url(self.extrinsic_cli_opts.url.clone())
-=======
             .url(chain.url())
->>>>>>> f122900b
             .storage_deposit_limit(storage_deposit_limit)
             .done();
 
@@ -284,14 +259,9 @@
     C::Signer: subxt::tx::Signer<C> + Clone,
     <C as Config>::AccountId: IntoVisitor + Display + Decode,
     <C as Config>::Hash: IntoVisitor + EncodeAsType,
-<<<<<<< HEAD
-    C::Balance: Serialize + Debug,
-    <C::ExtrinsicParams as ExtrinsicParams<C>>::OtherParams: Default,
-=======
     C::Balance: Serialize + Debug + EncodeAsType,
     <C::ExtrinsicParams as ExtrinsicParams<C>>::Params:
         From<<DefaultExtrinsicParams<C> as ExtrinsicParams<C>>::Params>,
->>>>>>> f122900b
 {
     if skip_dry_run {
         return match (instantiate_exec.args().gas_limit(), instantiate_exec.args().proof_size()) {
@@ -354,14 +324,9 @@
 where
     <C as Config>::AccountId: IntoVisitor + EncodeAsType + Display + Decode,
     <C as Config>::Hash: IntoVisitor + EncodeAsType,
-<<<<<<< HEAD
-    C::Balance: Serialize + From<u128> + Display,
-    <C::ExtrinsicParams as ExtrinsicParams<C>>::OtherParams: Default,
-=======
     C::Balance: Serialize + From<u128> + Display + EncodeAsType,
     <C::ExtrinsicParams as ExtrinsicParams<C>>::Params:
         From<<DefaultExtrinsicParams<C> as ExtrinsicParams<C>>::Params>,
->>>>>>> f122900b
 {
     let events = DisplayEvents::from_events::<C, C>(
         &instantiate_exec_result.events,
@@ -395,14 +360,9 @@
     C::Signer: subxt::tx::Signer<C> + Clone,
     <C as Config>::AccountId: IntoVisitor + EncodeAsType + Display + Decode,
     <C as Config>::Hash: IntoVisitor + EncodeAsType,
-<<<<<<< HEAD
-    C::Balance: Serialize,
-    <C::ExtrinsicParams as ExtrinsicParams<C>>::OtherParams: Default,
-=======
     C::Balance: Serialize + EncodeAsType,
     <C::ExtrinsicParams as ExtrinsicParams<C>>::Params:
         From<<DefaultExtrinsicParams<C> as ExtrinsicParams<C>>::Params>,
->>>>>>> f122900b
 {
     name_value_println!(
         "Constructor",
