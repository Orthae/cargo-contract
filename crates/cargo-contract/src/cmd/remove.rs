--- conflicted
+++ resolved
@@ -28,11 +28,7 @@
 };
 
 use super::{
-<<<<<<< HEAD
     parse_balance,
-=======
-    create_signer,
->>>>>>> ea5cccaf
     parse_code_hash,
     CLIExtrinsicOpts,
 };
@@ -55,11 +51,7 @@
     },
     Config,
 };
-<<<<<<< HEAD
-=======
-use subxt_signer::sr25519::Keypair;
 
->>>>>>> ea5cccaf
 #[derive(Debug, clap::Args)]
 #[clap(name = "remove", about = "Remove a contract's code")]
 pub struct RemoveCommand {
@@ -83,7 +75,6 @@
     }
 
     pub async fn handle(&self) -> Result<(), ErrorVariant> {
-<<<<<<< HEAD
         call_with_config!(self, run, self.config.as_str())
     }
 
@@ -121,17 +112,10 @@
             .transpose()
             .map_err(|e| anyhow::anyhow!("Failed to parse code_hash option: {}", e))?;
 
-=======
-        let token_metadata =
-            TokenMetadata::query::<DefaultConfig>(&self.extrinsic_cli_opts.url).await?;
-
-        let signer: Keypair = create_signer(&self.extrinsic_cli_opts.suri)?;
->>>>>>> ea5cccaf
         let extrinsic_opts = ExtrinsicOptsBuilder::new(signer)
             .file(self.extrinsic_cli_opts.file.clone())
             .manifest_path(self.extrinsic_cli_opts.manifest_path.clone())
             .url(self.extrinsic_cli_opts.url.clone())
-<<<<<<< HEAD
             .storage_deposit_limit(storage_deposit_limit)
             .done();
         let remove_exec: RemoveExec<C, C, _> = RemoveCommandBuilder::new(extrinsic_opts)
@@ -144,28 +128,7 @@
             Some(remove_exec.transcoder()),
             &remove_exec.client().metadata(),
         )?;
-=======
-            .storage_deposit_limit(
-                self.extrinsic_cli_opts
-                    .storage_deposit_limit
-                    .clone()
-                    .map(|bv| bv.denominate_balance(&token_metadata))
-                    .transpose()?,
-            )
-            .done();
-        let remove_exec: RemoveExec<DefaultConfig, DefaultEnvironment, Keypair> =
-            RemoveCommandBuilder::new(extrinsic_opts)
-                .code_hash(self.code_hash)
-                .done()
-                .await?;
-        let remove_result = remove_exec.remove_code().await?;
-        let display_events =
-            DisplayEvents::from_events::<DefaultConfig, DefaultEnvironment>(
-                &remove_result.events,
-                Some(remove_exec.transcoder()),
-                &remove_exec.client().metadata(),
-            )?;
->>>>>>> ea5cccaf
+
         let output_events = if self.output_json() {
             display_events.to_json()?
         } else {
