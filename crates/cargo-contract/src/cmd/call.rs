--- conflicted
+++ resolved
@@ -32,7 +32,6 @@
 };
 
 use super::{
-    create_signer,
     display_contract_exec_result,
     display_contract_exec_result_debug,
     display_dry_run_result_warning,
@@ -68,10 +67,7 @@
     },
     Config,
 };
-<<<<<<< HEAD
-=======
-use subxt_signer::sr25519::Keypair;
->>>>>>> ea5cccaf
+
 #[derive(Debug, clap::Args)]
 #[clap(name = "call", about = "Call a contract")]
 pub struct CallCommand {
@@ -114,7 +110,6 @@
     }
 
     pub async fn handle(&self) -> Result<(), ErrorVariant> {
-<<<<<<< HEAD
         call_with_config!(self, run, self.config.as_str())
     }
 
@@ -148,18 +143,10 @@
         let value = parse_balance(&self.value, &token_metadata)
             .map_err(|e| anyhow::anyhow!("Failed to parse value option: {}", e))?;
 
-        // let signer = create_signer(&self.extrinsic_cli_opts.suri)?;
-=======
-        let token_metadata =
-            TokenMetadata::query::<DefaultConfig>(&self.extrinsic_cli_opts.url).await?;
-
-        let signer = create_signer(&self.extrinsic_cli_opts.suri)?;
->>>>>>> ea5cccaf
         let extrinsic_opts = ExtrinsicOptsBuilder::new(signer)
             .file(self.extrinsic_cli_opts.file.clone())
             .manifest_path(self.extrinsic_cli_opts.manifest_path.clone())
             .url(self.extrinsic_cli_opts.url.clone())
-<<<<<<< HEAD
             .storage_deposit_limit(storage_deposit_limit)
             .verbosity(self.extrinsic_cli_opts.verbosity()?)
             .done();
@@ -170,25 +157,6 @@
             .value(value)
             .done()
             .await?;
-=======
-            .storage_deposit_limit(
-                self.extrinsic_cli_opts
-                    .storage_deposit_limit
-                    .clone()
-                    .map(|bv| bv.denominate_balance(&token_metadata))
-                    .transpose()?,
-            )
-            .verbosity(self.extrinsic_cli_opts.verbosity()?)
-            .done();
-        let call_exec =
-            CallCommandBuilder::new(self.contract.clone(), &self.message, extrinsic_opts)
-                .args(self.args.clone())
-                .gas_limit(self.gas_limit)
-                .proof_size(self.proof_size)
-                .value(self.value.denominate_balance(&token_metadata)?)
-                .done()
-                .await?;
->>>>>>> ea5cccaf
         let metadata = call_exec.client().metadata();
 
         if !self.extrinsic_cli_opts.execute {
@@ -259,15 +227,8 @@
                 })?;
             }
             let events = call_exec.call(Some(gas_limit)).await?;
-<<<<<<< HEAD
             let display_events =
                 DisplayEvents::from_events::<C, C>(&events, None, &metadata)?;
-=======
-            let display_events = DisplayEvents::from_events::<
-                DefaultConfig,
-                DefaultEnvironment,
-            >(&events, None, &metadata)?;
->>>>>>> ea5cccaf
 
             let output = if self.output_json() {
                 display_events.to_json()?
@@ -284,13 +245,8 @@
 }
 
 /// A helper function to estimate the gas required for a contract call.
-<<<<<<< HEAD
 async fn pre_submit_dry_run_gas_estimate_call<C: Config + Environment, Signer>(
     call_exec: &CallExec<C, C, Signer>,
-=======
-async fn pre_submit_dry_run_gas_estimate_call(
-    call_exec: &CallExec<DefaultConfig, DefaultEnvironment, Keypair>,
->>>>>>> ea5cccaf
     output_json: bool,
     skip_dry_run: bool,
 ) -> Result<Weight>
